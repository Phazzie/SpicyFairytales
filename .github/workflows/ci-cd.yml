--- conflicted
+++ resolved
@@ -66,20 +66,5 @@
         name: dist
         path: spicy-fairytales/dist/
         retention-days: 30
-
-<<<<<<< HEAD
   # Preview deployments are handled by Vercel and GitHub Pages
   # Netlify deployment removed as it's not being used
-=======
-  deploy-preview:
-    runs-on: ubuntu-latest
-    needs: build
-    if: github.event_name == 'pull_request'
-
-    steps:
-    - name: Download build artifacts
-      uses: actions/download-artifact@fa0a91b85d4f404e444e00e005971372dc801d16 # v4.1.8
-      with:
-        name: dist
-        path: dist/
->>>>>>> bd80554c
