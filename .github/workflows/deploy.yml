name: Legacy Deployment Workflow - DEPRECATED

# This workflow has been deprecated in favor of GitHub Pages and Vercel deployments
# Kept for reference but disabled. Netlify integration has been removed.

on:
  workflow_dispatch:
    inputs:
      environment:
        description: 'This workflow is deprecated. Use GitHub Pages or Vercel instead.'
        required: false
        default: 'deprecated'

jobs:
<<<<<<< HEAD
  deprecated-notice:
=======
  deploy-production:
    runs-on: ubuntu-latest
    if: github.event_name == 'release' || github.event.inputs.environment == 'production'

    environment:
      name: production
      url: https://spicyfairytales.com

    steps:
    - name: Checkout code
      uses: actions/checkout@v4
      with:
        fetch-depth: 0

    - name: Setup Node.js
      uses: actions/setup-node@v4
      with:
        node-version: '20'
        cache: 'npm'
        cache-dependency-path: spicy-fairytales/package-lock.json

    - name: Install dependencies
      run: |
        cd spicy-fairytales
        PUPPETEER_SKIP_DOWNLOAD=true npm ci

    - name: Build for production
      run: |
        cd spicy-fairytales
        npm run build -- --configuration production

  deploy-staging:
>>>>>>> bd80554c
    runs-on: ubuntu-latest
    if: github.event.inputs.environment == 'deprecated'
    steps:
<<<<<<< HEAD
      - name: Notice - Workflow Deprecated
        run: |
          echo "⚠️  This deployment workflow has been deprecated."
          echo "🚀 Active deployments now use:"
          echo "   • GitHub Pages: Automatic on main branch push"
          echo "   • Vercel: Configured with vercel-deploy.yml workflow"
          echo ""
          echo "💡 For manual deployments:"
          echo "   • GitHub Pages: Use github-pages.yml workflow"
          echo "   • Vercel: Use vercel-deploy.yml workflow or Vercel CLI"
          echo ""
          echo "🗑️  Netlify integration has been removed as it was unused."
=======
    - name: Checkout code
      uses: actions/checkout@v4
      with:
        fetch-depth: 0

    - name: Setup Node.js
      uses: actions/setup-node@v4
      with:
        node-version: '20'
        cache: 'npm'
        cache-dependency-path: spicy-fairytales/package-lock.json

    - name: Install dependencies
      run: |
        cd spicy-fairytales
        PUPPETEER_SKIP_DOWNLOAD=true npm ci

    - name: Build for staging
      run: |
        cd spicy-fairytales
        npm run build -- --configuration staging
>>>>>>> bd80554c
<|MERGE_RESOLUTION|>--- conflicted
+++ resolved
@@ -12,46 +12,10 @@
         default: 'deprecated'
 
 jobs:
-<<<<<<< HEAD
   deprecated-notice:
-=======
-  deploy-production:
-    runs-on: ubuntu-latest
-    if: github.event_name == 'release' || github.event.inputs.environment == 'production'
-
-    environment:
-      name: production
-      url: https://spicyfairytales.com
-
-    steps:
-    - name: Checkout code
-      uses: actions/checkout@v4
-      with:
-        fetch-depth: 0
-
-    - name: Setup Node.js
-      uses: actions/setup-node@v4
-      with:
-        node-version: '20'
-        cache: 'npm'
-        cache-dependency-path: spicy-fairytales/package-lock.json
-
-    - name: Install dependencies
-      run: |
-        cd spicy-fairytales
-        PUPPETEER_SKIP_DOWNLOAD=true npm ci
-
-    - name: Build for production
-      run: |
-        cd spicy-fairytales
-        npm run build -- --configuration production
-
-  deploy-staging:
->>>>>>> bd80554c
     runs-on: ubuntu-latest
     if: github.event.inputs.environment == 'deprecated'
     steps:
-<<<<<<< HEAD
       - name: Notice - Workflow Deprecated
         run: |
           echo "⚠️  This deployment workflow has been deprecated."
@@ -63,27 +27,4 @@
           echo "   • GitHub Pages: Use github-pages.yml workflow"
           echo "   • Vercel: Use vercel-deploy.yml workflow or Vercel CLI"
           echo ""
-          echo "🗑️  Netlify integration has been removed as it was unused."
-=======
-    - name: Checkout code
-      uses: actions/checkout@v4
-      with:
-        fetch-depth: 0
-
-    - name: Setup Node.js
-      uses: actions/setup-node@v4
-      with:
-        node-version: '20'
-        cache: 'npm'
-        cache-dependency-path: spicy-fairytales/package-lock.json
-
-    - name: Install dependencies
-      run: |
-        cd spicy-fairytales
-        PUPPETEER_SKIP_DOWNLOAD=true npm ci
-
-    - name: Build for staging
-      run: |
-        cd spicy-fairytales
-        npm run build -- --configuration staging
->>>>>>> bd80554c
+          echo "🗑️  Netlify integration has been removed as it was unused."