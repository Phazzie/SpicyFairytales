--- conflicted
+++ resolved
@@ -71,16 +71,6 @@
    ```bash
    git clone https://github.com/Phazzie/SpicyFairytales.git
    cd SpicyFairytales/spicy-fairytales
-   For Vercel CLI usage and token management:
-   ```bash
-   # See comprehensive guide
-   cat VERCEL_GUIDE.md
-
-   # Quick commands
-   npx vercel login          # Authenticate
-   npx vercel whoami         # Check login status
-   npx vercel                # Deploy preview
-   npx vercel --prod         # Deploy production
    ```
 
    Alternative platforms:
@@ -262,7 +252,6 @@
 
 #### Deployment Management
 
-<<<<<<< HEAD
 For Vercel CLI usage and token management:
 ```bash
 # See comprehensive guide
@@ -274,12 +263,11 @@
 npx vercel                # Deploy preview
 npx vercel --prod         # Deploy production
 ```
-=======
-The app can also be deployed to:
+
+Alternative platforms:
 - **Vercel**: Primary deployment platform with optimized Angular configuration
 - **Netlify**: Alternative deployment option (workflows removed from CI/CD)
 - **Firebase Hosting**: With Angular Universal support
->>>>>>> bd80554c
 
 ### Environment Configuration
 
