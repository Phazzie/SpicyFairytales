/**
 * Primary application page orchestrating the complete story generation and audio synthesis workflow.
 * 
 * Central coordinator component that manages the entire pipeline from user input to audio output.
 * Integrates story generation, speaker parsing, voice assignment, and audio synthesis into a
 * cohesive user experience with step-by-step workflow management.
 * 
 * INPUT: User interactions from story form, voice assignments, playback controls
 * OUTPUT: Complete story generation workflow, integrated audio experience, export capabilities
 * DEPENDENCIES: All core services (StoryService, SpeakerParser, VoiceService), state stores
 * INTEGRATIONS: Orchestrates all pipeline components, manages service interactions and data flow
 * WORKFLOW: Story form → generation → parsing → voice assignment → synthesis → playback/export
 * ARCHITECTURE: Implements the full data pipeline as defined in contracts.ts
 */
import { Component, Inject } from '@angular/core'
import { CommonModule } from '@angular/common'
import { FormsModule } from '@angular/forms'
import { Observable } from 'rxjs'
import { StoryFormComponent } from '../features/story/story-form.component'
import { StoryDisplayComponent } from '../features/story/story-display.component'
import { CharacterVoicesComponent } from '../features/voices/character-voices.component'
import { AudioPlayerComponent } from '../features/voice/audio-player.component'
import { ExportPanelComponent } from '../features/export/export-panel.component'
import { SPEAKER_PARSER, STORY_SERVICE, VOICE_SERVICE } from '../shared/tokens'
import type { StoryOptions, StoryService, VoiceAssignment, VoiceService, AudioChunk } from '../shared/contracts'
import { StoryStore } from '../stores/story.store'
import { VoiceStore } from '../stores/voice.store'
import { env } from '../shared/env'
import { LoadingSkeletonComponent } from '../shared/loading-skeleton.component'
import { ToastService } from '../shared/toast.service'

@Component({
  selector: 'app-generate-page',
  standalone: true,
  imports: [CommonModule, FormsModule, StoryFormComponent, StoryDisplayComponent, CharacterVoicesComponent, AudioPlayerComponent, ExportPanelComponent, LoadingSkeletonComponent],
  template: `
<<<<<<< HEAD
    <div class="modern-layout">
      <!-- Hero Section with Floating API Test Card -->
      <div class="hero-section animate-fade-in-up">
        <div class="container">
          <div class="hero-content text-center">
            <h1 class="hero-title">✨ Create Your Spicy FairyTale</h1>
            <p class="hero-subtitle">Transform your imagination into immersive audio stories with AI magic</p>
          </div>
          
          <!-- Floating API Test Card -->
          <div class="api-test-card card-floating animate-fade-in-scale animate-delay-200">
            <div class="api-test-content">
              <h3>🚀 API Integration Test</h3>
              <p>Experience the full pipeline with real AI APIs</p>
              <div class="api-mode-indicator">
                <span class="mode-badge" [class.real]="!isMockMode" [class.mock]="isMockMode">
                  {{ isMockMode ? '🎭 Mock Mode' : '🔥 Real APIs' }}
                </span>
              </div>
              <button
                class="test-api-btn btn btn-primary"
                (click)="testRealAPIs()"
                [disabled]="isTesting"
              >
                <span *ngIf="!isTesting">🔥 Test Real APIs</span>
                <span *ngIf="isTesting" class="loading-content">
                  <span class="loading-spinner"></span>
                  Testing APIs...
                </span>
              </button>
              <div class="test-status-card" *ngIf="testStatus">
                <p [class]="testStatus.type">{{ testStatus.message }}</p>
              </div>
            </div>
=======
    <div class="layout">
      <!-- API Keys Panel -->
      <div class="api-keys-panel">
        <h3>🔑 API Keys</h3>
        <p class="muted">Keys are stored locally in your browser only (localStorage). This app reads from localStorage for security.</p>
        <div class="keys-grid">
          <div class="key-item">
            <label>Grok API Key</label>
            <input type="password" [(ngModel)]="grokKeyInput" placeholder="paste x.ai key" />
          </div>
          <div class="key-item">
            <label>ElevenLabs API Key</label>
            <input type="password" [(ngModel)]="elevenKeyInput" placeholder="paste elevenlabs key" />
          </div>
        </div>
        <div class="keys-actions">
          <button class="btn btn-primary" (click)="saveKeys()">Save Keys</button>
          <button class="btn" (click)="loadKeys()">Load from Browser</button>
          <button class="btn btn-danger" (click)="clearKeys()">Clear Keys</button>
        </div>
        <div class="keys-status">
          <span>Grok: {{ hasGrokKey ? '✅' : '❌' }}</span>
          <span>ElevenLabs: {{ hasElevenKey ? '✅' : '❌' }}</span>
        </div>
      </div>
      <!-- API Test Section -->
      <div class="api-test-section">
        <h3>🚀 API Integration Test</h3>
        <p>Test the full pipeline with real APIs (Grok + ElevenLabs)</p>
        <div class="api-mode-indicator">
          <span class="mode-badge" [class.real]="!isMockMode" [class.mock]="isMockMode">
            {{ isMockMode ? '🎭 Mock Mode' : '🔥 Real APIs' }}
          </span>
        </div>
        <button
          class="test-api-btn"
          (click)="testRealAPIs()"
          [disabled]="isTesting"
        >
          {{ isTesting ? 'Testing APIs...' : '🔥 Test Real APIs' }}
        </button>
        <div class="test-status" *ngIf="testStatus">
          <p [class]="testStatus.type">{{ testStatus.message }}</p>
        </div>
      </div>

      <div class="story-section">
        <app-story-form 
  (onGenerate)="onGenerate($event)"
  (onTestApi)="onTestApi()"
  (onGenerateTestStory)="onGenerateTestStory($event)"
></app-story-form>

        <div class="story-content" *ngIf="!isGenerating; else storyLoading">
          <app-story-display [append]="latestChunk"></app-story-display>
        </div>
        <ng-template #storyLoading>
          <div class="loading-section">
            <h4>📝 Generating your story...</h4>
            <app-loading-skeleton type="text" [lines]="8"></app-loading-skeleton>
>>>>>>> 3d77b269
          </div>
        </div>
      </div>

      <!-- Main Content Grid -->
      <div class="container">
        <div class="content-grid">
          <!-- Story Generation Section -->
          <section class="story-section animate-fade-in-up animate-delay-300">
            <div class="section-card card">
              <app-story-form (optionsSubmit)="onGenerate($event, form)" #form></app-story-form>
            </div>

            <!-- Story Display -->
            <div class="story-display-section" *ngIf="!isGenerating; else storyLoading">
              <div class="story-display-card card" *ngIf="store.currentText()">
                <app-story-display [append]="latestChunk"></app-story-display>
              </div>
            </div>
            
            <ng-template #storyLoading>
              <div class="loading-section card animate-pulse">
                <div class="loading-header">
                  <h4>📝 Generating your story...</h4>
                  <div class="loading-dots">
                    <span></span>
                    <span></span>
                    <span></span>
                  </div>
                </div>
                <app-loading-skeleton type="text" [lines]="8"></app-loading-skeleton>
              </div>
            </ng-template>
          </section>

          <!-- Actions Section -->
          <section class="actions-section" *ngIf="store.currentText()">
            <div class="action-card card animate-fade-in-up">
              <div class="action-header">
                <h4>🎭 Next Steps</h4>
              </div>
              <div class="action-buttons">
                <button
                  (click)="parseCurrent()"
                  [disabled]="isParsing"
                  class="btn btn-secondary action-btn"
                >
                  <span *ngIf="!isParsing">🗣️ Parse Speakers</span>
                  <span *ngIf="isParsing" class="loading-content">
                    <span class="loading-spinner"></span>
                    Parsing...
                  </span>
                </button>
                <div class="status-indicator" *ngIf="store.parsed()">
                  <span class="badge badge-success">
                    {{ store.parsed()?.segments?.length || 0 }} segments • {{ store.parsed()?.characters?.length || 0 }} characters
                  </span>
                </div>
              </div>
            </div>
          </section>

          <!-- Parsing Section -->
          <section class="parsing-section" *ngIf="isParsing">
            <div class="parsing-card card card-gradient animate-pulse">
              <h4>🎭 Analyzing dialogue and characters...</h4>
              <app-loading-skeleton type="card" [lines]="3"></app-loading-skeleton>
            </div>
          </section>

          <!-- Voice Assignment Section -->
          <section class="voice-section" *ngIf="store.parsed()">
            <div class="voice-card card animate-fade-in-up">
              <app-character-voices />
              
              <div class="synthesis-actions">
                <button
                  (click)="synthesize()"
                  [disabled]="isSynthesizing"
                  class="btn btn-primary synthesis-btn"
                >
                  <span *ngIf="!isSynthesizing">🔊 Synthesize Audio</span>
                  <span *ngIf="isSynthesizing" class="loading-content">
                    <span class="loading-spinner"></span>
                    Synthesizing...
                  </span>
                </button>
              </div>
            </div>
          </section>

          <!-- Synthesis Section -->
          <section class="synthesis-section" *ngIf="isSynthesizing">
            <div class="synthesis-card card card-gradient animate-pulse">
              <h4>🎵 Creating voice audio...</h4>
              <div class="synthesis-progress">
                <div class="progress-bar">
                  <div class="progress-fill"></div>
                </div>
                <p>Bringing your characters to life...</p>
              </div>
              <app-loading-skeleton type="card" [lines]="2"></app-loading-skeleton>
            </div>
          </section>

          <!-- Audio Player Section -->
          <section class="audio-section" *ngIf="audioUrl">
            <div class="audio-card card animate-fade-in-scale">
              <div class="audio-header">
                <h4>🎧 Your Story is Ready!</h4>
                <p>Experience your personalized fairy tale</p>
              </div>
              <app-audio-player [src]="audioUrl" />
            </div>
          </section>

          <!-- Export Section -->
          <section class="export-section">
            <div class="export-card card animate-fade-in-up animate-delay-500">
              <app-export-panel />
            </div>
          </section>
        </div>
      </div>
    </div>
  `,
  styles: [
    `
      .modern-layout {
        min-height: 100vh;
        padding: var(--space-xl) 0;
      }

<<<<<<< HEAD
      /* Hero Section */
      .hero-section {
        position: relative;
        padding: var(--space-2xl) 0;
        margin-bottom: var(--space-2xl);
        overflow: hidden;
      }

      .hero-content {
        margin-bottom: var(--space-2xl);
=======
      .api-keys-panel {
        background: #fff;
        border: 1px solid #eee;
        border-radius: 12px;
        padding: 1rem;
      }
      .api-keys-panel h3 { margin: 0 0 0.5rem 0; }
      .keys-grid { display: grid; grid-template-columns: 1fr 1fr; gap: 0.75rem; }
      .key-item { display: flex; flex-direction: column; gap: 0.25rem; }
      .key-item input { padding: 0.5rem; border: 1px solid #ddd; border-radius: 6px; }
      .keys-actions { margin-top: 0.75rem; display: flex; gap: 0.5rem; }
      .btn { padding: 0.5rem 0.9rem; border-radius: 6px; border: 1px solid #ddd; background: #f8f9fa; cursor: pointer; }
      .btn:hover { background: #f1f3f5; }
      .btn-primary { background: #4f46e5; color: #fff; border-color: #4f46e5; }
      .btn-primary:hover { background: #4338ca; }
      .btn-danger { background: #ef4444; color: #fff; border-color: #ef4444; }
      .btn-danger:hover { background: #dc2626; }
      .keys-status { margin-top: 0.5rem; display: flex; gap: 1rem; }

      .api-test-section {
        background: linear-gradient(135deg, #667eea 0%, #764ba2 100%);
        color: white;
        padding: 1.5rem;
        border-radius: 12px;
        text-align: center;
        box-shadow: 0 4px 6px rgba(0, 0, 0, 0.1);
>>>>>>> 3d77b269
      }

      .hero-title {
        font-size: 3.5rem;
        font-weight: 900;
        margin-bottom: var(--space-md);
        background: var(--accent-gradient);
        -webkit-background-clip: text;
        -webkit-text-fill-color: transparent;
        background-clip: text;
        line-height: 1.1;
      }

      .hero-subtitle {
        font-size: 1.25rem;
        color: var(--text-secondary);
        font-weight: 500;
        max-width: 600px;
        margin: 0 auto;
        line-height: 1.6;
      }

      /* Floating API Test Card */
      .api-test-card {
        max-width: 500px;
        margin: 0 auto;
        background: var(--card-bg);
        backdrop-filter: var(--glass-backdrop);
        position: relative;
        overflow: hidden;
      }

      .api-test-content {
        text-align: center;
        position: relative;
        z-index: 2;
      }

      .api-test-card h3 {
        color: var(--text-color);
        margin-bottom: var(--space-sm);
        font-size: 1.5rem;
        font-weight: 700;
      }

      .api-test-card p {
        color: var(--text-secondary);
        margin-bottom: var(--space-lg);
        font-size: 1rem;
      }

      .api-mode-indicator {
        margin-bottom: var(--space-lg);
      }

      .mode-badge {
        display: inline-block;
        padding: var(--space-sm) var(--space-lg);
        border-radius: 2rem;
        font-size: 0.875rem;
        font-weight: 600;
        text-transform: uppercase;
        letter-spacing: 0.5px;
        transition: all var(--transition-normal);
      }

      .mode-badge.real {
        background: linear-gradient(135deg, #ff6b6b 0%, #ff8e8e 100%);
        color: white;
        box-shadow: 0 4px 15px rgba(255, 107, 107, 0.4);
      }

      .mode-badge.mock {
        background: linear-gradient(135deg, #ffc107 0%, #ffeb3b 100%);
        color: #8b5a00;
        box-shadow: 0 4px 15px rgba(255, 193, 7, 0.4);
      }

      .test-api-btn {
        position: relative;
        overflow: hidden;
        font-weight: 700;
        font-size: 1.125rem;
        padding: var(--space-md) var(--space-2xl);
        border-radius: 2rem;
        background: linear-gradient(135deg, #ff6b6b 0%, #ff8e8e 100%);
        color: white;
        border: none;
        box-shadow: 
          0 8px 25px rgba(255, 107, 107, 0.3),
          0 4px 12px rgba(0, 0, 0, 0.15);
        transition: all var(--transition-normal);
      }

      .test-api-btn:hover:not(:disabled) {
        transform: translateY(-3px) scale(1.05);
        box-shadow: 
          0 12px 35px rgba(255, 107, 107, 0.4),
          0 8px 20px rgba(0, 0, 0, 0.2);
      }

      .test-api-btn:disabled {
        opacity: 0.8;
        cursor: not-allowed;
        transform: none;
      }

      .test-status-card {
        margin-top: var(--space-lg);
        padding: var(--space-md);
        border-radius: var(--space-md);
        font-weight: 500;
        animation: fadeInUp 0.3s ease;
      }

      .test-status-card .success {
        background: var(--success-gradient);
        color: white;
        box-shadow: 0 4px 15px rgba(16, 185, 129, 0.3);
      }

      .test-status-card .error {
        background: var(--error-gradient);
        color: white;
        box-shadow: 0 4px 15px rgba(239, 68, 68, 0.3);
      }

      .test-status-card .info {
        background: var(--accent-gradient);
        color: white;
        box-shadow: 0 4px 15px rgba(99, 102, 241, 0.3);
      }

      /* Content Grid */
      .content-grid {
        display: grid;
        gap: var(--space-2xl);
        max-width: 1000px;
        margin: 0 auto;
      }

      /* Section Cards */
      .section-card {
        position: relative;
      }

      .story-display-card {
        margin-top: var(--space-lg);
        position: relative;
      }

      .action-card {
        background: var(--card-bg);
      }

      .action-header {
        margin-bottom: var(--space-lg);
      }

      .action-header h4 {
        color: var(--text-color);
        font-size: 1.25rem;
        font-weight: 700;
        margin-bottom: var(--space-xs);
      }

      .action-buttons {
        display: flex;
        align-items: center;
        gap: var(--space-lg);
        flex-wrap: wrap;
      }

      .action-btn {
        flex-shrink: 0;
      }

      .status-indicator {
        flex: 1;
      }

      .badge {
        display: inline-block;
        padding: var(--space-xs) var(--space-md);
        border-radius: 2rem;
        font-size: 0.875rem;
        font-weight: 600;
      }

      .badge-success {
        background: var(--success-gradient);
        color: white;
        box-shadow: 0 2px 8px rgba(16, 185, 129, 0.3);
      }

      /* Loading Components */
      .loading-content {
        display: flex;
        align-items: center;
        gap: var(--space-sm);
      }

      .loading-section {
        text-align: center;
        padding: var(--space-2xl);
      }

      .loading-header {
        display: flex;
        align-items: center;
        justify-content: center;
        gap: var(--space-md);
        margin-bottom: var(--space-lg);
      }

      .loading-header h4 {
        margin: 0;
        font-size: 1.25rem;
        font-weight: 600;
        color: var(--text-color);
      }

      /* Voice and Synthesis Cards */
      .voice-card {
        position: relative;
      }

      .synthesis-actions {
        margin-top: var(--space-lg);
        text-align: center;
      }

      .synthesis-btn {
        font-size: 1.125rem;
        font-weight: 700;
        padding: var(--space-md) var(--space-2xl);
        border-radius: 2rem;
      }

      .synthesis-card {
        text-align: center;
        color: white;
      }

      .synthesis-progress {
        margin: var(--space-lg) 0;
      }

      .progress-bar {
        width: 100%;
        height: 8px;
        background: rgba(255, 255, 255, 0.2);
        border-radius: 4px;
        overflow: hidden;
        margin-bottom: var(--space-md);
      }

      .progress-fill {
        height: 100%;
        background: linear-gradient(90deg, #fff, rgba(255, 255, 255, 0.8));
        border-radius: 4px;
        animation: progressFlow 2s ease-in-out infinite;
      }

      @keyframes progressFlow {
        0% { width: 0%; }
        50% { width: 70%; }
        100% { width: 100%; }
      }

      /* Audio Section */
      .audio-card {
        text-align: center;
        background: var(--success-gradient);
        color: white;
        position: relative;
        overflow: hidden;
      }

      .audio-header {
        margin-bottom: var(--space-lg);
      }

      .audio-header h4 {
        color: white;
        font-size: 1.5rem;
        font-weight: 700;
        margin-bottom: var(--space-xs);
      }

      .audio-header p {
        color: rgba(255, 255, 255, 0.9);
        font-size: 1rem;
        margin: 0;
      }

      /* Export Section */
      .export-card {
        background: var(--card-bg);
      }

      /* Responsive Design */
      @media (max-width: 768px) {
        .hero-title {
          font-size: 2.5rem;
        }

        .hero-subtitle {
          font-size: 1.125rem;
        }

        .action-buttons {
          flex-direction: column;
          align-items: stretch;
        }

        .status-indicator {
          text-align: center;
        }
      }

      @media (max-width: 480px) {
        .modern-layout {
          padding: var(--space-lg) 0;
        }

        .hero-section {
          padding: var(--space-lg) 0;
          margin-bottom: var(--space-lg);
        }

        .hero-title {
          font-size: 2rem;
        }

        .content-grid {
          gap: var(--space-lg);
        }
      }
    `,
  ],
})
export class GeneratePageComponent {
  latestChunk: string | null = null
  private sub?: { unsubscribe: () => void }
  audioUrl: string | null = null
  isTesting = false
  testStatus: { type: string; message: string } | null = null
  isMockMode = env.useMocks

  // API key inputs and status
  grokKeyInput = ''
  elevenKeyInput = ''
  get hasGrokKey() { try { return !!localStorage.getItem('XAI_API_KEY') || !!(window as any).VITE_XAI_API_KEY; } catch { return false } }
  get hasElevenKey() { try { return !!localStorage.getItem('ELEVENLABS_API_KEY') || !!(window as any).VITE_ELEVENLABS_API_KEY; } catch { return false } }

  // Loading states
  isGenerating = false
  isParsing = false
  isSynthesizing = false

  constructor(
    @Inject(STORY_SERVICE) private story: StoryService,
    public store: StoryStore,
    @Inject(SPEAKER_PARSER) private parser: any,
    @Inject(VOICE_SERVICE) private voice: VoiceService,
    public voiceStore: VoiceStore,
    private toast: ToastService,
  ) {}

  loadKeys(): void {
    try {
      this.grokKeyInput = localStorage.getItem('XAI_API_KEY') || ''
      this.elevenKeyInput = localStorage.getItem('ELEVENLABS_API_KEY') || ''
      this.toast.info('API Keys', 'Loaded keys from your browser')
    } catch (e: any) {
      this.toast.warning('API Keys', 'Could not access localStorage')
    }
  }

  saveKeys(): void {
    try {
      if (this.grokKeyInput) localStorage.setItem('XAI_API_KEY', this.grokKeyInput)
      if (this.elevenKeyInput) localStorage.setItem('ELEVENLABS_API_KEY', this.elevenKeyInput)
      // Also place on window immediately so current session picks up without reload
      ;(window as any).VITE_XAI_API_KEY = this.grokKeyInput
      ;(window as any).VITE_ELEVENLABS_API_KEY = this.elevenKeyInput
      this.toast.success('API Keys', 'Saved keys to your browser')
    } catch (e: any) {
      this.toast.error('API Keys', 'Failed to save keys')
    }
  }

  clearKeys(): void {
    try {
      localStorage.removeItem('XAI_API_KEY')
      localStorage.removeItem('ELEVENLABS_API_KEY')
      this.grokKeyInput = ''
      this.elevenKeyInput = ''
      this.toast.info('API Keys', 'Cleared keys from your browser')
    } catch (e: any) {
      this.toast.warning('API Keys', 'Could not clear localStorage keys')
    }
  }

  onGenerate(options: StoryOptions): void {
    this.isGenerating = true
    this.latestChunk = ''
    this.store.reset()

    this.story.generateStory(options).subscribe({
      next: (chunk: string) => {
        this.latestChunk += chunk
        this.store.append(chunk)
      },
      error: (err: Error) => {
        this.isGenerating = false
        this.toast.error('Story Generation Failed', err.message)
      },
      complete: () => {
        this.isGenerating = false
      },
    })
  }

  onTestApi(): void {
    this.toast.info('API Test', 'API test initiated!')
    // In a real scenario, this would trigger a more comprehensive API check.
    // For now, we'll just simulate a successful test.
    setTimeout(() => {
      this.toast.success('API Test', 'API connection successful!')
    }, 1500)
  }

  onGenerateTestStory(wordCount: number): void {
    const options: StoryOptions = {
      length: wordCount < 600 ? 'short' : 'medium',
      characterType: 'werewolf',
      spicyLevel: 5,
      themes: ['romance', 'intrigue'],
      genre: 'fantasy',
      tone: 'dark'
    }
    this.toast.info('Test Story', `Generating a ${wordCount}-word test story...`)
    this.onGenerate(options)
  }

  async testRealAPIs() {
    this.isTesting = true
    this.testStatus = null

    try {
      // Step 1: Generate a story
      this.testStatus = { type: 'info', message: '📝 Generating story with Grok...' }
      await this.testStoryGeneration()

      // Step 2: Parse speakers
      this.testStatus = { type: 'info', message: '🗣️ Parsing speakers with Grok...' }
      await this.testSpeakerParsing()

      // Step 3: Synthesize audio
      this.testStatus = { type: 'info', message: '🔊 Synthesizing audio with ElevenLabs...' }
      await this.testAudioSynthesis()

      this.testStatus = { type: 'success', message: '✅ All APIs working perfectly! Full pipeline test successful.' }

    } catch (error: any) {
      this.testStatus = { type: 'error', message: `❌ API Test Failed: ${error.message}` }
      console.error('API Test Error:', error)
    } finally {
      this.isTesting = false
    }
  }

  private async testStoryGeneration(): Promise<void> {
    return new Promise((resolve, reject) => {
      if (this.sub) this.sub.unsubscribe()
      this.latestChunk = ''
      this.store.reset()

      const testOptions: StoryOptions = {
        title: 'The Enchanted Forest',
        genre: 'fantasy',
        tone: 'magical',
        length: 'short',
        themes: ['magic', 'adventure'],
        prompt: 'A short magical adventure story for testing API integration'
      }

      this.sub = this.story.generateStory(testOptions).subscribe({
        next: (chunk: string) => {
          this.latestChunk = chunk
          this.store.append(chunk)
        },
        error: (error: any) => reject(new Error(`Story generation failed: ${error.message}`)),
        complete: () => resolve()
      })

      // Timeout after 30 seconds
      setTimeout(() => reject(new Error('Story generation timed out')), 30000)
    })
  }

  private async testSpeakerParsing(): Promise<void> {
    const text = this.store.currentText()
    if (!text) throw new Error('No story text to parse')

    const parsed = await this.parser.parseStory(text)
    if (!parsed.segments || parsed.segments.length === 0) {
      throw new Error('Speaker parsing returned no segments')
    }

    this.store.setParsed(parsed)
  }

  private async testAudioSynthesis(): Promise<void> {
    const parsed = this.store.parsed()
    if (!parsed) throw new Error('No parsed story for audio synthesis')

    return new Promise((resolve, reject) => {
      if (this.audioUrl) {
        URL.revokeObjectURL(this.audioUrl)
        this.audioUrl = null
      }

      const assigns: VoiceAssignment[] = Object.entries(this.voiceStore.assignments()).map(([character, voiceId]) => ({ character, voiceId: voiceId as string }))
      const narratorVoice = this.voiceStore.narratorVoice() || undefined
      const buffers: ArrayBuffer[] = []

      const sub = this.voice.synthesize(parsed, assigns, narratorVoice).subscribe({
        next: (chunk: AudioChunk) => buffers.push(chunk.audio),
        error: (error: any) => reject(new Error(`Audio synthesis failed: ${error.message}`)),
        complete: () => {
          if (buffers.length === 0) {
            reject(new Error('No audio data received'))
            return
          }

          const total = buffers.reduce((acc, b) => acc + b.byteLength, 0)
          const merged = new Uint8Array(total)
          let offset = 0
          for (const buf of buffers) {
            merged.set(new Uint8Array(buf), offset)
            offset += buf.byteLength
          }
          const blob = new Blob([merged.buffer], { type: 'audio/mpeg' })
          this.audioUrl = URL.createObjectURL(blob)
          resolve()
        }
      })

      // Timeout after 60 seconds
      setTimeout(() => reject(new Error('Audio synthesis timed out')), 60000)
    })
  }
}<|MERGE_RESOLUTION|>--- conflicted
+++ resolved
@@ -34,42 +34,6 @@
   standalone: true,
   imports: [CommonModule, FormsModule, StoryFormComponent, StoryDisplayComponent, CharacterVoicesComponent, AudioPlayerComponent, ExportPanelComponent, LoadingSkeletonComponent],
   template: `
-<<<<<<< HEAD
-    <div class="modern-layout">
-      <!-- Hero Section with Floating API Test Card -->
-      <div class="hero-section animate-fade-in-up">
-        <div class="container">
-          <div class="hero-content text-center">
-            <h1 class="hero-title">✨ Create Your Spicy FairyTale</h1>
-            <p class="hero-subtitle">Transform your imagination into immersive audio stories with AI magic</p>
-          </div>
-          
-          <!-- Floating API Test Card -->
-          <div class="api-test-card card-floating animate-fade-in-scale animate-delay-200">
-            <div class="api-test-content">
-              <h3>🚀 API Integration Test</h3>
-              <p>Experience the full pipeline with real AI APIs</p>
-              <div class="api-mode-indicator">
-                <span class="mode-badge" [class.real]="!isMockMode" [class.mock]="isMockMode">
-                  {{ isMockMode ? '🎭 Mock Mode' : '🔥 Real APIs' }}
-                </span>
-              </div>
-              <button
-                class="test-api-btn btn btn-primary"
-                (click)="testRealAPIs()"
-                [disabled]="isTesting"
-              >
-                <span *ngIf="!isTesting">🔥 Test Real APIs</span>
-                <span *ngIf="isTesting" class="loading-content">
-                  <span class="loading-spinner"></span>
-                  Testing APIs...
-                </span>
-              </button>
-              <div class="test-status-card" *ngIf="testStatus">
-                <p [class]="testStatus.type">{{ testStatus.message }}</p>
-              </div>
-            </div>
-=======
     <div class="layout">
       <!-- API Keys Panel -->
       <div class="api-keys-panel">
@@ -130,152 +94,59 @@
           <div class="loading-section">
             <h4>📝 Generating your story...</h4>
             <app-loading-skeleton type="text" [lines]="8"></app-loading-skeleton>
->>>>>>> 3d77b269
           </div>
-        </div>
-      </div>
-
-      <!-- Main Content Grid -->
-      <div class="container">
-        <div class="content-grid">
-          <!-- Story Generation Section -->
-          <section class="story-section animate-fade-in-up animate-delay-300">
-            <div class="section-card card">
-              <app-story-form (optionsSubmit)="onGenerate($event, form)" #form></app-story-form>
-            </div>
-
-            <!-- Story Display -->
-            <div class="story-display-section" *ngIf="!isGenerating; else storyLoading">
-              <div class="story-display-card card" *ngIf="store.currentText()">
-                <app-story-display [append]="latestChunk"></app-story-display>
-              </div>
-            </div>
-            
-            <ng-template #storyLoading>
-              <div class="loading-section card animate-pulse">
-                <div class="loading-header">
-                  <h4>📝 Generating your story...</h4>
-                  <div class="loading-dots">
-                    <span></span>
-                    <span></span>
-                    <span></span>
-                  </div>
-                </div>
-                <app-loading-skeleton type="text" [lines]="8"></app-loading-skeleton>
-              </div>
-            </ng-template>
-          </section>
-
-          <!-- Actions Section -->
-          <section class="actions-section" *ngIf="store.currentText()">
-            <div class="action-card card animate-fade-in-up">
-              <div class="action-header">
-                <h4>🎭 Next Steps</h4>
-              </div>
-              <div class="action-buttons">
-                <button
-                  (click)="parseCurrent()"
-                  [disabled]="isParsing"
-                  class="btn btn-secondary action-btn"
-                >
-                  <span *ngIf="!isParsing">🗣️ Parse Speakers</span>
-                  <span *ngIf="isParsing" class="loading-content">
-                    <span class="loading-spinner"></span>
-                    Parsing...
-                  </span>
-                </button>
-                <div class="status-indicator" *ngIf="store.parsed()">
-                  <span class="badge badge-success">
-                    {{ store.parsed()?.segments?.length || 0 }} segments • {{ store.parsed()?.characters?.length || 0 }} characters
-                  </span>
-                </div>
-              </div>
-            </div>
-          </section>
-
-          <!-- Parsing Section -->
-          <section class="parsing-section" *ngIf="isParsing">
-            <div class="parsing-card card card-gradient animate-pulse">
-              <h4>🎭 Analyzing dialogue and characters...</h4>
-              <app-loading-skeleton type="card" [lines]="3"></app-loading-skeleton>
-            </div>
-          </section>
-
-          <!-- Voice Assignment Section -->
-          <section class="voice-section" *ngIf="store.parsed()">
-            <div class="voice-card card animate-fade-in-up">
-              <app-character-voices />
-              
-              <div class="synthesis-actions">
-                <button
-                  (click)="synthesize()"
-                  [disabled]="isSynthesizing"
-                  class="btn btn-primary synthesis-btn"
-                >
-                  <span *ngIf="!isSynthesizing">🔊 Synthesize Audio</span>
-                  <span *ngIf="isSynthesizing" class="loading-content">
-                    <span class="loading-spinner"></span>
-                    Synthesizing...
-                  </span>
-                </button>
-              </div>
-            </div>
-          </section>
-
-          <!-- Synthesis Section -->
-          <section class="synthesis-section" *ngIf="isSynthesizing">
-            <div class="synthesis-card card card-gradient animate-pulse">
-              <h4>🎵 Creating voice audio...</h4>
-              <div class="synthesis-progress">
-                <div class="progress-bar">
-                  <div class="progress-fill"></div>
-                </div>
-                <p>Bringing your characters to life...</p>
-              </div>
-              <app-loading-skeleton type="card" [lines]="2"></app-loading-skeleton>
-            </div>
-          </section>
-
-          <!-- Audio Player Section -->
-          <section class="audio-section" *ngIf="audioUrl">
-            <div class="audio-card card animate-fade-in-scale">
-              <div class="audio-header">
-                <h4>🎧 Your Story is Ready!</h4>
-                <p>Experience your personalized fairy tale</p>
-              </div>
-              <app-audio-player [src]="audioUrl" />
-            </div>
-          </section>
-
-          <!-- Export Section -->
-          <section class="export-section">
-            <div class="export-card card animate-fade-in-up animate-delay-500">
-              <app-export-panel />
-            </div>
-          </section>
-        </div>
-      </div>
+        </ng-template>
+      </div>
+      <div class="actions-section" *ngIf="store.currentText()">
+        <div class="actions">
+          <button
+            (click)="parseCurrent()"
+            [disabled]="isParsing"
+            class="btn btn-secondary"
+          >
+            {{ isParsing ? '🗣️ Parsing...' : '🗣️ Parse Speakers' }}
+          </button>
+          <span class="muted" *ngIf="store.parsed()">
+            Parsed {{ store.parsed()?.segments?.length || 0 }} segments / {{ store.parsed()?.characters?.length || 0 }} characters
+          </span>
+        </div>
+      </div>
+
+      <div class="parsing-section" *ngIf="isParsing">
+        <h4>🎭 Analyzing dialogue and characters...</h4>
+        <app-loading-skeleton type="card" [lines]="3"></app-loading-skeleton>
+      </div>
+      <div class="voice-section" *ngIf="store.parsed()">
+        <app-character-voices />
+
+        <div class="actions">
+          <button
+            (click)="synthesize()"
+            [disabled]="isSynthesizing"
+            class="btn btn-primary"
+          >
+            {{ isSynthesizing ? '🔊 Synthesizing...' : '🔊 Synthesize Audio' }}
+          </button>
+        </div>
+      </div>
+
+      <div class="synthesis-section" *ngIf="isSynthesizing">
+        <h4>🎵 Creating voice audio...</h4>
+        <app-loading-skeleton type="card" [lines]="2"></app-loading-skeleton>
+      </div>
+
+      <div class="audio-section" *ngIf="audioUrl">
+        <app-audio-player [src]="audioUrl" />
+      </div>
+  <app-export-panel />
     </div>
   `,
   styles: [
     `
-      .modern-layout {
-        min-height: 100vh;
-        padding: var(--space-xl) 0;
-      }
-
-<<<<<<< HEAD
-      /* Hero Section */
-      .hero-section {
-        position: relative;
-        padding: var(--space-2xl) 0;
-        margin-bottom: var(--space-2xl);
-        overflow: hidden;
-      }
-
-      .hero-content {
-        margin-bottom: var(--space-2xl);
-=======
+      .layout { display: grid; gap: 1rem; max-width: 900px; margin: 2rem auto; }
+      .actions { display: flex; gap: 0.75rem; align-items: center; }
+      .muted { color: #666; font-style: italic; }
+
       .api-keys-panel {
         background: #fff;
         border: 1px solid #eee;
@@ -302,345 +173,75 @@
         border-radius: 12px;
         text-align: center;
         box-shadow: 0 4px 6px rgba(0, 0, 0, 0.1);
->>>>>>> 3d77b269
-      }
-
-      .hero-title {
-        font-size: 3.5rem;
-        font-weight: 900;
-        margin-bottom: var(--space-md);
-        background: var(--accent-gradient);
-        -webkit-background-clip: text;
-        -webkit-text-fill-color: transparent;
-        background-clip: text;
-        line-height: 1.1;
-      }
-
-      .hero-subtitle {
+      }
+
+      .api-test-section h3 {
+        margin: 0 0 0.5rem 0;
         font-size: 1.25rem;
-        color: var(--text-secondary);
+        font-weight: 600;
+      }
+
+      .api-test-section p {
+        margin: 0 0 1rem 0;
+        opacity: 0.9;
+        font-size: 0.9rem;
+      }
+
+      .test-api-btn {
+        background: #ff6b6b;
+        color: white;
+        border: none;
+        padding: 0.75rem 1.5rem;
+        border-radius: 8px;
+        font-weight: 600;
+        cursor: pointer;
+        transition: all 0.2s ease;
+        box-shadow: 0 2px 4px rgba(0, 0, 0, 0.2);
+      }
+
+      .test-api-btn:hover:not(:disabled) {
+        background: #ff5252;
+        transform: translateY(-1px);
+        box-shadow: 0 4px 8px rgba(0, 0, 0, 0.3);
+      }
+
+      .test-api-btn:disabled {
+        opacity: 0.7;
+        cursor: not-allowed;
+        transform: none;
+      }
+
+      .test-status {
+        margin-top: 1rem;
+        padding: 0.75rem;
+        border-radius: 6px;
         font-weight: 500;
-        max-width: 600px;
-        margin: 0 auto;
-        line-height: 1.6;
-      }
-
-      /* Floating API Test Card */
-      .api-test-card {
-        max-width: 500px;
-        margin: 0 auto;
-        background: var(--card-bg);
-        backdrop-filter: var(--glass-backdrop);
-        position: relative;
-        overflow: hidden;
-      }
-
-      .api-test-content {
-        text-align: center;
-        position: relative;
-        z-index: 2;
-      }
-
-      .api-test-card h3 {
-        color: var(--text-color);
-        margin-bottom: var(--space-sm);
-        font-size: 1.5rem;
-        font-weight: 700;
-      }
-
-      .api-test-card p {
-        color: var(--text-secondary);
-        margin-bottom: var(--space-lg);
-        font-size: 1rem;
       }
 
       .api-mode-indicator {
-        margin-bottom: var(--space-lg);
+        margin-bottom: 1rem;
       }
 
       .mode-badge {
         display: inline-block;
-        padding: var(--space-sm) var(--space-lg);
-        border-radius: 2rem;
-        font-size: 0.875rem;
+        padding: 0.25rem 0.75rem;
+        border-radius: 20px;
+        font-size: 0.8rem;
         font-weight: 600;
         text-transform: uppercase;
         letter-spacing: 0.5px;
-        transition: all var(--transition-normal);
       }
 
       .mode-badge.real {
-        background: linear-gradient(135deg, #ff6b6b 0%, #ff8e8e 100%);
-        color: white;
-        box-shadow: 0 4px 15px rgba(255, 107, 107, 0.4);
+        background: rgba(255, 107, 107, 0.2);
+        color: #ff6b6b;
+        border: 1px solid rgba(255, 107, 107, 0.3);
       }
 
       .mode-badge.mock {
-        background: linear-gradient(135deg, #ffc107 0%, #ffeb3b 100%);
-        color: #8b5a00;
-        box-shadow: 0 4px 15px rgba(255, 193, 7, 0.4);
-      }
-
-      .test-api-btn {
-        position: relative;
-        overflow: hidden;
-        font-weight: 700;
-        font-size: 1.125rem;
-        padding: var(--space-md) var(--space-2xl);
-        border-radius: 2rem;
-        background: linear-gradient(135deg, #ff6b6b 0%, #ff8e8e 100%);
-        color: white;
-        border: none;
-        box-shadow: 
-          0 8px 25px rgba(255, 107, 107, 0.3),
-          0 4px 12px rgba(0, 0, 0, 0.15);
-        transition: all var(--transition-normal);
-      }
-
-      .test-api-btn:hover:not(:disabled) {
-        transform: translateY(-3px) scale(1.05);
-        box-shadow: 
-          0 12px 35px rgba(255, 107, 107, 0.4),
-          0 8px 20px rgba(0, 0, 0, 0.2);
-      }
-
-      .test-api-btn:disabled {
-        opacity: 0.8;
-        cursor: not-allowed;
-        transform: none;
-      }
-
-      .test-status-card {
-        margin-top: var(--space-lg);
-        padding: var(--space-md);
-        border-radius: var(--space-md);
-        font-weight: 500;
-        animation: fadeInUp 0.3s ease;
-      }
-
-      .test-status-card .success {
-        background: var(--success-gradient);
-        color: white;
-        box-shadow: 0 4px 15px rgba(16, 185, 129, 0.3);
-      }
-
-      .test-status-card .error {
-        background: var(--error-gradient);
-        color: white;
-        box-shadow: 0 4px 15px rgba(239, 68, 68, 0.3);
-      }
-
-      .test-status-card .info {
-        background: var(--accent-gradient);
-        color: white;
-        box-shadow: 0 4px 15px rgba(99, 102, 241, 0.3);
-      }
-
-      /* Content Grid */
-      .content-grid {
-        display: grid;
-        gap: var(--space-2xl);
-        max-width: 1000px;
-        margin: 0 auto;
-      }
-
-      /* Section Cards */
-      .section-card {
-        position: relative;
-      }
-
-      .story-display-card {
-        margin-top: var(--space-lg);
-        position: relative;
-      }
-
-      .action-card {
-        background: var(--card-bg);
-      }
-
-      .action-header {
-        margin-bottom: var(--space-lg);
-      }
-
-      .action-header h4 {
-        color: var(--text-color);
-        font-size: 1.25rem;
-        font-weight: 700;
-        margin-bottom: var(--space-xs);
-      }
-
-      .action-buttons {
-        display: flex;
-        align-items: center;
-        gap: var(--space-lg);
-        flex-wrap: wrap;
-      }
-
-      .action-btn {
-        flex-shrink: 0;
-      }
-
-      .status-indicator {
-        flex: 1;
-      }
-
-      .badge {
-        display: inline-block;
-        padding: var(--space-xs) var(--space-md);
-        border-radius: 2rem;
-        font-size: 0.875rem;
-        font-weight: 600;
-      }
-
-      .badge-success {
-        background: var(--success-gradient);
-        color: white;
-        box-shadow: 0 2px 8px rgba(16, 185, 129, 0.3);
-      }
-
-      /* Loading Components */
-      .loading-content {
-        display: flex;
-        align-items: center;
-        gap: var(--space-sm);
-      }
-
-      .loading-section {
-        text-align: center;
-        padding: var(--space-2xl);
-      }
-
-      .loading-header {
-        display: flex;
-        align-items: center;
-        justify-content: center;
-        gap: var(--space-md);
-        margin-bottom: var(--space-lg);
-      }
-
-      .loading-header h4 {
-        margin: 0;
-        font-size: 1.25rem;
-        font-weight: 600;
-        color: var(--text-color);
-      }
-
-      /* Voice and Synthesis Cards */
-      .voice-card {
-        position: relative;
-      }
-
-      .synthesis-actions {
-        margin-top: var(--space-lg);
-        text-align: center;
-      }
-
-      .synthesis-btn {
-        font-size: 1.125rem;
-        font-weight: 700;
-        padding: var(--space-md) var(--space-2xl);
-        border-radius: 2rem;
-      }
-
-      .synthesis-card {
-        text-align: center;
-        color: white;
-      }
-
-      .synthesis-progress {
-        margin: var(--space-lg) 0;
-      }
-
-      .progress-bar {
-        width: 100%;
-        height: 8px;
-        background: rgba(255, 255, 255, 0.2);
-        border-radius: 4px;
-        overflow: hidden;
-        margin-bottom: var(--space-md);
-      }
-
-      .progress-fill {
-        height: 100%;
-        background: linear-gradient(90deg, #fff, rgba(255, 255, 255, 0.8));
-        border-radius: 4px;
-        animation: progressFlow 2s ease-in-out infinite;
-      }
-
-      @keyframes progressFlow {
-        0% { width: 0%; }
-        50% { width: 70%; }
-        100% { width: 100%; }
-      }
-
-      /* Audio Section */
-      .audio-card {
-        text-align: center;
-        background: var(--success-gradient);
-        color: white;
-        position: relative;
-        overflow: hidden;
-      }
-
-      .audio-header {
-        margin-bottom: var(--space-lg);
-      }
-
-      .audio-header h4 {
-        color: white;
-        font-size: 1.5rem;
-        font-weight: 700;
-        margin-bottom: var(--space-xs);
-      }
-
-      .audio-header p {
-        color: rgba(255, 255, 255, 0.9);
-        font-size: 1rem;
-        margin: 0;
-      }
-
-      /* Export Section */
-      .export-card {
-        background: var(--card-bg);
-      }
-
-      /* Responsive Design */
-      @media (max-width: 768px) {
-        .hero-title {
-          font-size: 2.5rem;
-        }
-
-        .hero-subtitle {
-          font-size: 1.125rem;
-        }
-
-        .action-buttons {
-          flex-direction: column;
-          align-items: stretch;
-        }
-
-        .status-indicator {
-          text-align: center;
-        }
-      }
-
-      @media (max-width: 480px) {
-        .modern-layout {
-          padding: var(--space-lg) 0;
-        }
-
-        .hero-section {
-          padding: var(--space-lg) 0;
-          margin-bottom: var(--space-lg);
-        }
-
-        .hero-title {
-          font-size: 2rem;
-        }
-
-        .content-grid {
-          gap: var(--space-lg);
-        }
+        background: rgba(255, 193, 7, 0.2);
+        color: #ffc107;
+        border: 1px solid rgba(255, 193, 7, 0.3);
       }
     `,
   ],
