--- conflicted
+++ resolved
@@ -32,12 +32,8 @@
     colors: true,
     logLevel: config.LOG_INFO,
     autoWatch: true,
-<<<<<<< HEAD
-  // Prefer headless Chrome without sandbox (works in CI containers)
-  browsers: ['ChromeHeadlessNoSandbox'],
-=======
+    // Prefer headless Chrome without sandbox (works in CI containers)
     browsers: ['ChromeHeadlessNoSandbox'],
->>>>>>> 7102e282
     customLaunchers: {
       ChromeHeadlessNoSandbox: {
         base: 'ChromeHeadless',
